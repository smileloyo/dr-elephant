--- conflicted
+++ resolved
@@ -171,18 +171,12 @@
           .fetch(AppResult.TABLE.APP_HEURISTIC_RESULTS + "." + AppHeuristicResult.TABLE.APP_HEURISTIC_RESULT_DETAILS,
               "*")
           .where()
-<<<<<<< HEAD
           .idEq(appId).findUnique();
-      return ok(searchPage.render(null, jobDetails.render(result)));
-=======
-          .idEq(appId)
-          .findUnique();
       if (result != null) {
         return ok(searchPage.render(null, jobDetails.render(result)));
       } else {
         return ok(searchPage.render(null, jobDetails.render(null)));
       }
->>>>>>> b34652d5
     } else if (flowExecId != null && !flowExecId.isEmpty()) {
       List<AppResult> results = AppResult.find.select(AppResult.getSearchFields() + "," + AppResult.TABLE.JOB_EXEC_ID)
           .fetch(AppResult.TABLE.APP_HEURISTIC_RESULTS, AppHeuristicResult.getSearchFields())
@@ -359,7 +353,6 @@
     List<AppResult> results1 = null;
     List<AppResult> results2 = null;
     if (flowExecId1 != null && !flowExecId1.isEmpty() && flowExecId2 != null && !flowExecId2.isEmpty()) {
-<<<<<<< HEAD
       results1 = AppResult.find
           .select(AppResult.getSearchFields() + "," + AppResult.TABLE.JOB_DEF_ID + "," + AppResult.TABLE.JOB_DEF_URL
               + "," + AppResult.TABLE.FLOW_EXEC_ID + "," + AppResult.TABLE.FLOW_EXEC_URL)
@@ -371,22 +364,6 @@
               AppResult.getSearchFields() + "," + AppResult.TABLE.JOB_DEF_ID + "," + AppResult.TABLE.JOB_DEF_URL + ","
                   + AppResult.TABLE.FLOW_EXEC_ID + "," + AppResult.TABLE.FLOW_EXEC_URL)
           .where().eq(AppResult.TABLE.FLOW_EXEC_ID, flowExecId2).setMaxRows(100)
-=======
-      results1 = AppResult.find.select(
-          AppResult.getSearchFields() + "," + AppResult.TABLE.JOB_DEF_ID + "," + AppResult.TABLE.JOB_DEF_URL + ","
-              + AppResult.TABLE.FLOW_EXEC_ID + "," + AppResult.TABLE.FLOW_EXEC_URL)
-          .where()
-          .eq(AppResult.TABLE.FLOW_EXEC_ID, flowExecId1)
-          .setMaxRows(100)
-          .fetch(AppResult.TABLE.APP_HEURISTIC_RESULTS, AppHeuristicResult.getSearchFields())
-          .findList();
-      results2 = AppResult.find.select(
-          AppResult.getSearchFields() + "," + AppResult.TABLE.JOB_DEF_ID + "," + AppResult.TABLE.JOB_DEF_URL + ","
-              + AppResult.TABLE.FLOW_EXEC_ID + "," + AppResult.TABLE.FLOW_EXEC_URL)
-          .where()
-          .eq(AppResult.TABLE.FLOW_EXEC_ID, flowExecId2)
-          .setMaxRows(100)
->>>>>>> b34652d5
           .fetch(AppResult.TABLE.APP_HEURISTIC_RESULTS, AppHeuristicResult.getSearchFields())
           .findList();
     }
@@ -401,15 +378,9 @@
    * @param results2 The list of jobs under flow execution 2
    * @return A map of Job Urls to the list of jobs corresponding to the 2 flow execution urls
    */
-  private static Map<IdUrlPair, Map<IdUrlPair, List<AppResult>>> compareFlows(List<AppResult> results1,
-<<<<<<< HEAD
-                                                                              List<AppResult> results2) {
+  private static Map<IdUrlPair, Map<IdUrlPair, List<AppResult>>> compareFlows(List<AppResult> results1, List<AppResult> results2) {
+    
     Map<IdUrlPair, Map<IdUrlPair, List<AppResult>>> jobDefMap = new HashMap<IdUrlPair, Map<IdUrlPair, List<AppResult>>>();
-=======
-      List<AppResult> results2) {
-    Map<IdUrlPair, Map<IdUrlPair, List<AppResult>>> jobDefMap =
-        new HashMap<IdUrlPair, Map<IdUrlPair, List<AppResult>>>();
->>>>>>> b34652d5
 
     if (results1 != null && !results1.isEmpty() && results2 != null && !results2.isEmpty()) {
 
@@ -468,18 +439,6 @@
       return ok(flowHistoryPage.render(flowDefId, graphType, flowHistoryResults.render(null, null, null, null)));
     }
 
-<<<<<<< HEAD
-    // Fetch available flow executions with latest JOB_HISTORY_LIMIT mr jobs.
-    List<AppResult> results = AppResult.find
-        .select(
-            AppResult.getSearchFields() + "," + AppResult.TABLE.FLOW_EXEC_ID + "," + AppResult.TABLE.FLOW_EXEC_URL + ","
-                + AppResult.TABLE.JOB_DEF_ID + "," + AppResult.TABLE.JOB_DEF_URL + "," + AppResult.TABLE.JOB_NAME)
-        .where().eq(AppResult.TABLE.FLOW_DEF_ID, flowDefId)
-        .order().desc(AppResult.TABLE.FINISH_TIME)
-        .setMaxRows(JOB_HISTORY_LIMIT)
-        .fetch(AppResult.TABLE.APP_HEURISTIC_RESULTS, AppHeuristicResult.getSearchFields())
-        .findList();
-=======
     List<AppResult> results;
 
     if (graphType.equals("time") || graphType.equals("resources")) {
@@ -508,7 +467,6 @@
           .fetch(AppResult.TABLE.APP_HEURISTIC_RESULTS, AppHeuristicResult.getSearchFields())
           .findList();
     }
->>>>>>> b34652d5
     if (results.size() == 0) {
       return notFound("Unable to find record on flow url: " + flowDefId);
     }
@@ -681,13 +639,9 @@
    * @param execLimit The upper limit on the number of executions to be displayed.
    * @return A map after applying the limit.
    */
-<<<<<<< HEAD
-  private static Map<IdUrlPair, List<AppResult>> limitHistoryResults(Map<IdUrlPair, List<AppResult>> map,
-                                                                     int size, int execLimit) {
-=======
-  private static Map<IdUrlPair, List<AppResult>> limitHistoryResults(Map<IdUrlPair, List<AppResult>> map, int size,
+  private static Map<IdUrlPair, List<AppResult>> limitHistoryResults(Map<IdUrlPair, List<AppResult>> map,int size,
       int execLimit) {
->>>>>>> b34652d5
+    
     Map<IdUrlPair, List<AppResult>> resultMap = new LinkedHashMap<IdUrlPair, List<AppResult>>();
 
     int limit;
@@ -1071,21 +1025,8 @@
     }
 
     // Fetch available flow executions with latest JOB_HISTORY_LIMIT mr jobs.
-<<<<<<< HEAD
-    List<AppResult> results = AppResult.find
-        .select("*")
-        .where().eq(AppResult.TABLE.FLOW_DEF_ID, flowDefId)
-        .order().desc(AppResult.TABLE.FINISH_TIME)
-        .setMaxRows(JOB_HISTORY_LIMIT)
-            // The 2nd and 3rd table are not required for plotting the graph
-            //.fetch(AppResult.TABLE.APP_HEURISTIC_RESULTS, AppHeuristicResult.getSearchFields())
-            //.fetch(AppResult.TABLE.APP_HEURISTIC_RESULTS + "."
-            //    + AppHeuristicResult.TABLE.APP_HEURISTIC_RESULT_DETAILS, "*")
-        .findList();
-=======
     List<AppResult> results = getRestFlowAppResults(flowDefId);
 
->>>>>>> b34652d5
     if (results.size() == 0) {
       logger.info("No results for Job url");
     }
